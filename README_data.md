--- conflicted
+++ resolved
@@ -146,12 +146,8 @@
 | DATAC3 | 500 | 321 | 126 | (2048,1024) | 3.19 | 74/100 at 0dB | Forward link data (low SNR) |
 | DATAC4 | 250 | 87 | 56 | (1472,448) | 5.17 | 90/100 at -4dB | Forward link data (low SNR) |
 | DATAC13 | 200 | 64 | 14 | (384,128) | 2.0 | 90/100 at -4dB | Reverse link ACK packets (low SNR) |
-<<<<<<< HEAD
-| DATAC14 | 250 | 58 | 3 | (112,56) | 0.69 | 90/100 at -4dB | Reverse link ACK packets (low SNR) |
+| DATAC14 | 250 | 58 | 3 | (112,56) | 0.69 | 90/100 at -2dB | Reverse link ACK packets (low SNR) |
 | QAM16C2 | 2100 | 3100 | 1213 | (16200,9720) | 3.2 | 90/100 at 15dB | Forward link data (high SNR) |
-=======
-| DATAC14 | 250 | 58 | 3 | (112,56) | 0.69 | 90/100 at -2dB | Reverse link ACK packets (low SNR) |
->>>>>>> d321ccf4
 
 Notes:
 1. 16 bits (2 bytes) per frame are reserved for a 16 bit CRC, e.g. for `datac3` we have 128 byte frames, and 128-2=126 bytes/frame of payload data.
